--- conflicted
+++ resolved
@@ -38,7 +38,6 @@
     optimizer.zero_grad()
 
     with torch.no_grad():
-<<<<<<< HEAD
         q_s_prime = q_target(next_obs)
 
         next_action = torch.argmax(q(next_obs), dim=1)
@@ -47,14 +46,10 @@
 
         td_target = rew + gamma * select_q_s_prime * ~tm
         
-=======
-        # Compute discount factors: gamma^(actual_steps)
-        discount_factors = torch.pow(torch.tensor(gamma, device=rew.device), steps.float())
-        td_target = rew + discount_factors * (q_target(next_obs)).max(dim=1)[0] * (1 - tm)
->>>>>>> a7081e93
 
-    predicted_q = torch.gather(q(obs), dim=1, index=act.unsqueeze(1)).squeeze(1)
-    loss = nn.functional.mse_loss(predicted_q, td_target)
+    # Calculate the loss. Hint: Pytorch has the ".gather()" function, which collects values along a specified axis using some specified indexes
+    q_s_a = torch.gather(q(obs), dim=1, index=act.unsqueeze(1)).squeeze(1)
+    loss = nn.functional.mse_loss(q_s_a, td_target)
 
     loss.backward()
     optimizer.step()
